--- conflicted
+++ resolved
@@ -207,10 +207,7 @@
         "//staging/src/k8s.io/code-generator/pkg/util:all-srcs",
         "//staging/src/k8s.io/code-generator/third_party/forked/golang/reflect:all-srcs",
         "//staging/src/k8s.io/component-base/config:all-srcs",
-<<<<<<< HEAD
-=======
         "//staging/src/k8s.io/component-base/logs:all-srcs",
->>>>>>> d1c713f3
         "//staging/src/k8s.io/csi-api/pkg/apis/csi/v1alpha1:all-srcs",
         "//staging/src/k8s.io/csi-api/pkg/client/clientset/versioned:all-srcs",
         "//staging/src/k8s.io/csi-api/pkg/client/informers/externalversions:all-srcs",
